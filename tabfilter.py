# Copyright (c) 2013 - 2021 Robin Malburn
# See the file license.txt for copying permission.

import sublime  # type: ignore
import sublime_plugin  # type: ignore
from os import path
from typing import List, Tuple
from .lib.entities import Tab
from .lib.settings import TabSetting, ShowCaptionsTabSetting, IncludePathTabSetting


<<<<<<< HEAD
class BaseTabFilter(sublime_plugin.WindowCommand):
	"""Provides a GoToAnything style interface for searching and selecting open tabs."""

	window = None
	views = None
	settings = None
	current_tab_idx = -1
	prefix = ""
	show_group_caption = False
	group_caption_prefix = "Group:"
	preview_tab = False

	def __init__(self, *args, **kwargs):
		"""Initialises the tab filter instance and calls the parent command initiaser."""
		super().__init__(*args, **kwargs)
		self.window = sublime.active_window()
		self.views = []
		self.settings = sublime.load_settings("tabfilter.sublime-settings")
		self.group_caption_prefix = str(self.settings.get("group_caption", type(self).group_caption_prefix))
		self.show_group_caption = self.settings.get("show_group_caption", type(self).show_group_caption)
		self.preview_tab = self.settings.get("preview_tab", type(self).preview_tab)

	def run(self):
		"""Shows a quick panel to filter and select tabs from the active window"""

		# To be replaced with consistent abstract method when moving to Python 3 only implementation.
		raise NotImplementedError("Subclasses must implemented run method locally.")

	def gather_tabs(self, group_indexes):
		"""Gather tabs from the given group indexes.
			Args:
				group_indexes (list[int]): A list of zero or more group indexes to retrieve tabs from.
			Returns (list[Tab]): A list of zero or more tabs from the given group indexes.
		"""
		tabs = []
		idx = 0
		self.views = []
		for group_idx in group_indexes:
			for view in self.window.views_in_group(group_idx):
				self.views.append(view)
				if self.window.active_view().id() == view.id():
					# save index for later usage
					self.current_tab_idx = idx
				tabs.append(self.make_tab(view, group_idx))
				idx = idx + 1
		return tabs

	def format_tabs(self, tabs):
		"""Formats tabs for display in the quick info panel.
			Args:
				tabs (list[Tab]): A list of one or more tabs for formating.
			Returns (list[list[str]]): Returns a list of lists containing the title, subtitle and
			 captions for each quick info panel entry.
		"""
		common_prefix = os.path.commonprefix([entity.path for entity in tabs if entity.is_file])
		if os.path.isdir(common_prefix) is False:
			common_prefix = common_prefix[:common_prefix.rfind(os.path.sep)]
		self.prefix = len(common_prefix)

		show_captions = self.settings.get("show_captions", True)
		include_path = self.settings.get("include_path", False)

		return [entity.get_details(self.prefix, include_path, show_captions) for entity in tabs]

	def display_quick_info_panel(self, tabs):
		"""Displays the quick info panel with the formatted tabs.
			Args:
				tabs (list[list[str]]): A list of lists containing the title, subtitle and captions for display.
		"""
		if self.preview_tab is True:
			self.window.show_quick_panel(tabs, self._on_done, on_highlight=self._on_highlighted, selected_index=self.current_tab_idx)
			return

		self.window.show_quick_panel(tabs, self._on_done)

	def make_tab(self, view, group_idx):
		"""Makes a new Tab entity relating to the given view.
		Args:
			view (sublime.View): Sublime View to build the Tab from.
			group_idx (int): The index of the group the view beings to.
		Returns (Tab): Tab entity containing metadata about the view.
		"""
		name = view.file_name()
		is_file = True

		#If the name is not set, then we're dealing with a buffer
		#rather than a file, so deal with it accordingly.
		if name is None:
			is_file = False
			name = view.name()
			#set the view name to untitled if we get an empty name
			if len(name) == 0:
				name = "untitled"

		entity = tab.Tab(name, is_file)

		if self.window.get_view_index(self.window.active_view()) == self.window.get_view_index(view):
			entity.add_caption("Current File")

		if self.show_group_caption:
			group_caption = "{0} {1}".format(
				self.group_caption_prefix,
				group_idx
			)
			entity.add_caption(group_caption)

		if view.file_name() is None:
			entity.add_caption("Unsaved File")
		elif view.is_dirty():
			entity.add_caption("Unsaved Changes")

		if view.is_read_only():
			entity.add_caption("Read Only")

		return entity

	def _on_done(self,index):
		"""Callback handler to move focus to the selected tab index"""
		if index == -1 and self.current_tab_idx != -1:
			# If the selection was quit, re-focus the last selected Tab
			self.window.focus_view(self.views[self.current_tab_idx])
		elif index > - 1:
			self.window.focus_view(self.views[index])

	def _on_highlighted(self, index):
		"""Callback handler to focuses the currently selected/highlighted Tab"""
		self.window.focus_view(self.views[index])

class TabFilterCommand(BaseTabFilter):
	"""Provides a GoToAnything style interface for searching and selecting open tabs across all groups."""

	def run(self):
		"""Shows a quick panel to filter and select tabs from the active window."""
		tabs = self.gather_tabs(range(self.window.num_groups()))

		self.display_quick_info_panel(self.format_tabs(tabs))

	def display_quick_info_panel(self, tabs):
		"""Displays the quick info panel with the formatted tabs.
			Args:
				tabs (list[list[str]]): A list of lists containing the title, subtitle and captions for display.
		"""
		if self.preview_tab is True:
			# We can't support previewing the tab if there's more than one window group
			# or if we're running Sublime Text 2.
			self.preview_tab = self.window.num_groups() == 1 and sublime.version() != '2221'

		super().display_quick_info_panel(tabs)

class TabFilterActiveGroupCommand(BaseTabFilter):
	"""Provides a GoToAnything style interface for searching and selecting open tabs within the active group."""

	def run(self):
		"""Shows a quick panel to filter and select tabs from the active window."""
		tabs = self.gather_tabs([self.window.active_group()])

		self.display_quick_info_panel(self.format_tabs(tabs))


	def display_quick_info_panel(self, tabs):
		"""Displays the quick info panel with the formatted tabs.
			Args:
				tabs (list[list[str]]): A list of lists containing the title, subtitle and captions for display.
		"""
		if self.preview_tab is True:
			# We can't support previewing if we're running Sublime Text 2.
			self.preview_tab = sublime.version() != '2221'

		super().display_quick_info_panel(tabs)
=======
class TabFilterCommand(sublime_plugin.WindowCommand):
    """Provides a GoToAnything style interface for working with open tabs"""

    views: List[sublime.View] = []
    prefix: int = 0
    current_tab_idx: int = -1
    settings: sublime.Settings

    def run(self) -> None:
        """Shows a quick panel for tabs from the active window."""
        tabs = []
        self.views = []
        self.prefix = 0
        self.settings = sublime.load_settings("tabfilter.sublime-settings")
        self.current_tab_idx = -1
        tab_settings: Tuple[TabSetting, ...] = (
            ShowCaptionsTabSetting(self.settings),
            IncludePathTabSetting(self.settings)
        )

        idx: int = 0
        for view in self.window.views():
            self.views.append(view)
            if self.window.active_view().id() == view.id():
                # save index for later usage
                self.current_tab_idx = idx
            tabs.append(Tab(view))
            idx = idx + 1

        common_prefix: str = path.commonprefix(
            [entity.path for entity in tabs if entity.is_file]
            )

        if path.isdir(common_prefix) is False:
            common_prefix = common_prefix[:common_prefix.rfind(path.sep)]
        self.prefix = len(common_prefix)

        if self.prefix > 0:
            for tab in tabs:
                if tab.is_file_view():
                    tab.set_subtitle(f"...{tab.get_subtitle()[self.prefix:]}")

        for setting in tab_settings:
            tabs = setting.apply(tabs)

        preview_tab: bool = self.settings.get("preview_tab", False)

        details: List[List[str]] = [entity.get_details() for entity in tabs]

        if preview_tab is True:
            # We can't support previewing the tab if there's
            # more than one window group
            preview_tab = self.window.num_groups() == 1

        if preview_tab is True:
            self.window.show_quick_panel(
                details,
                self.on_done,
                on_highlight=self.on_highlighted,
                selected_index=self.current_tab_idx
            )
            return

        self.window.show_quick_panel(details, self.on_done)

    def on_done(self, index) -> None:
        """Callback handler to move focus to the selected tab index."""
        if index == -1 and self.current_tab_idx != -1:
            # If the selection was quit, re-focus the last selected Tab
            self.window.focus_view(self.views[self.current_tab_idx])
        elif index > -1 and index < len(self.views):
            self.window.focus_view(self.views[index])

    def on_highlighted(self, index) -> None:
        """Callback handler to focus the currently highlighted Tab."""
        if index > -1 and index < len(self.views):
            self.window.focus_view(self.views[index])
>>>>>>> 2ddc9955
<|MERGE_RESOLUTION|>--- conflicted
+++ resolved
@@ -9,205 +9,55 @@
 from .lib.settings import TabSetting, ShowCaptionsTabSetting, IncludePathTabSetting
 
 
-<<<<<<< HEAD
 class BaseTabFilter(sublime_plugin.WindowCommand):
-	"""Provides a GoToAnything style interface for searching and selecting open tabs."""
-
-	window = None
-	views = None
-	settings = None
-	current_tab_idx = -1
-	prefix = ""
-	show_group_caption = False
-	group_caption_prefix = "Group:"
-	preview_tab = False
-
-	def __init__(self, *args, **kwargs):
-		"""Initialises the tab filter instance and calls the parent command initiaser."""
-		super().__init__(*args, **kwargs)
-		self.window = sublime.active_window()
-		self.views = []
-		self.settings = sublime.load_settings("tabfilter.sublime-settings")
-		self.group_caption_prefix = str(self.settings.get("group_caption", type(self).group_caption_prefix))
-		self.show_group_caption = self.settings.get("show_group_caption", type(self).show_group_caption)
-		self.preview_tab = self.settings.get("preview_tab", type(self).preview_tab)
-
-	def run(self):
-		"""Shows a quick panel to filter and select tabs from the active window"""
-
-		# To be replaced with consistent abstract method when moving to Python 3 only implementation.
-		raise NotImplementedError("Subclasses must implemented run method locally.")
-
-	def gather_tabs(self, group_indexes):
-		"""Gather tabs from the given group indexes.
-			Args:
-				group_indexes (list[int]): A list of zero or more group indexes to retrieve tabs from.
-			Returns (list[Tab]): A list of zero or more tabs from the given group indexes.
-		"""
-		tabs = []
-		idx = 0
-		self.views = []
-		for group_idx in group_indexes:
-			for view in self.window.views_in_group(group_idx):
-				self.views.append(view)
-				if self.window.active_view().id() == view.id():
-					# save index for later usage
-					self.current_tab_idx = idx
-				tabs.append(self.make_tab(view, group_idx))
-				idx = idx + 1
-		return tabs
-
-	def format_tabs(self, tabs):
-		"""Formats tabs for display in the quick info panel.
-			Args:
-				tabs (list[Tab]): A list of one or more tabs for formating.
-			Returns (list[list[str]]): Returns a list of lists containing the title, subtitle and
-			 captions for each quick info panel entry.
-		"""
-		common_prefix = os.path.commonprefix([entity.path for entity in tabs if entity.is_file])
-		if os.path.isdir(common_prefix) is False:
-			common_prefix = common_prefix[:common_prefix.rfind(os.path.sep)]
-		self.prefix = len(common_prefix)
-
-		show_captions = self.settings.get("show_captions", True)
-		include_path = self.settings.get("include_path", False)
-
-		return [entity.get_details(self.prefix, include_path, show_captions) for entity in tabs]
-
-	def display_quick_info_panel(self, tabs):
-		"""Displays the quick info panel with the formatted tabs.
-			Args:
-				tabs (list[list[str]]): A list of lists containing the title, subtitle and captions for display.
-		"""
-		if self.preview_tab is True:
-			self.window.show_quick_panel(tabs, self._on_done, on_highlight=self._on_highlighted, selected_index=self.current_tab_idx)
-			return
-
-		self.window.show_quick_panel(tabs, self._on_done)
-
-	def make_tab(self, view, group_idx):
-		"""Makes a new Tab entity relating to the given view.
-		Args:
-			view (sublime.View): Sublime View to build the Tab from.
-			group_idx (int): The index of the group the view beings to.
-		Returns (Tab): Tab entity containing metadata about the view.
-		"""
-		name = view.file_name()
-		is_file = True
-
-		#If the name is not set, then we're dealing with a buffer
-		#rather than a file, so deal with it accordingly.
-		if name is None:
-			is_file = False
-			name = view.name()
-			#set the view name to untitled if we get an empty name
-			if len(name) == 0:
-				name = "untitled"
-
-		entity = tab.Tab(name, is_file)
-
-		if self.window.get_view_index(self.window.active_view()) == self.window.get_view_index(view):
-			entity.add_caption("Current File")
-
-		if self.show_group_caption:
-			group_caption = "{0} {1}".format(
-				self.group_caption_prefix,
-				group_idx
-			)
-			entity.add_caption(group_caption)
-
-		if view.file_name() is None:
-			entity.add_caption("Unsaved File")
-		elif view.is_dirty():
-			entity.add_caption("Unsaved Changes")
-
-		if view.is_read_only():
-			entity.add_caption("Read Only")
-
-		return entity
-
-	def _on_done(self,index):
-		"""Callback handler to move focus to the selected tab index"""
-		if index == -1 and self.current_tab_idx != -1:
-			# If the selection was quit, re-focus the last selected Tab
-			self.window.focus_view(self.views[self.current_tab_idx])
-		elif index > - 1:
-			self.window.focus_view(self.views[index])
-
-	def _on_highlighted(self, index):
-		"""Callback handler to focuses the currently selected/highlighted Tab"""
-		self.window.focus_view(self.views[index])
-
-class TabFilterCommand(BaseTabFilter):
-	"""Provides a GoToAnything style interface for searching and selecting open tabs across all groups."""
-
-	def run(self):
-		"""Shows a quick panel to filter and select tabs from the active window."""
-		tabs = self.gather_tabs(range(self.window.num_groups()))
-
-		self.display_quick_info_panel(self.format_tabs(tabs))
-
-	def display_quick_info_panel(self, tabs):
-		"""Displays the quick info panel with the formatted tabs.
-			Args:
-				tabs (list[list[str]]): A list of lists containing the title, subtitle and captions for display.
-		"""
-		if self.preview_tab is True:
-			# We can't support previewing the tab if there's more than one window group
-			# or if we're running Sublime Text 2.
-			self.preview_tab = self.window.num_groups() == 1 and sublime.version() != '2221'
-
-		super().display_quick_info_panel(tabs)
-
-class TabFilterActiveGroupCommand(BaseTabFilter):
-	"""Provides a GoToAnything style interface for searching and selecting open tabs within the active group."""
-
-	def run(self):
-		"""Shows a quick panel to filter and select tabs from the active window."""
-		tabs = self.gather_tabs([self.window.active_group()])
-
-		self.display_quick_info_panel(self.format_tabs(tabs))
-
-
-	def display_quick_info_panel(self, tabs):
-		"""Displays the quick info panel with the formatted tabs.
-			Args:
-				tabs (list[list[str]]): A list of lists containing the title, subtitle and captions for display.
-		"""
-		if self.preview_tab is True:
-			# We can't support previewing if we're running Sublime Text 2.
-			self.preview_tab = sublime.version() != '2221'
-
-		super().display_quick_info_panel(tabs)
-=======
-class TabFilterCommand(sublime_plugin.WindowCommand):
-    """Provides a GoToAnything style interface for working with open tabs"""
-
+    """Provides a GoToAnything style interface for searching and selecting open tabs."""
     views: List[sublime.View] = []
     prefix: int = 0
     current_tab_idx: int = -1
     settings: sublime.Settings
 
-    def run(self) -> None:
-        """Shows a quick panel for tabs from the active window."""
+    def __init__(self, *args, **kwargs):
+        """Initialises the tab filter instance and calls the parent command initialiser."""
+        super().__init__(*args, **kwargs)
+        self.views = []
+        self.settings = sublime.load_settings("tabfilter.sublime-settings")
+
+    def run(self):
+        """Shows a quick panel to filter and select tabs from the active window."""
+
+        # To be replaced with consistent abstract method when moving to Python 3 only implementation.
+        raise NotImplementedError("Subclasses must implemented run method locally.")
+
+    def gather_tabs(self, group_indexes):
+        """Gather tabs from the given group indexes.
+            Args:
+                group_indexes (list[int]): A list of zero or more group indexes to retrieve tabs from.
+            Returns (list[Tab]): A list of zero or more tabs from the given group indexes.
+        """
         tabs = []
+        idx = 0
         self.views = []
-        self.prefix = 0
-        self.settings = sublime.load_settings("tabfilter.sublime-settings")
-        self.current_tab_idx = -1
+        for group_idx in group_indexes:
+            for view in self.window.views_in_group(group_idx):
+                self.views.append(view)
+                if self.window.active_view().id() == view.id():
+                    # save index for later usage
+                    self.current_tab_idx = idx
+                tabs.append(Tab(view))
+                idx = idx + 1
+        return tabs
+
+    def format_tabs(self, tabs):
+        """Formats tabs for display in the quick info panel.
+            Args:
+                tabs (list[Tab]): A list of one or more tabs for formating.
+            Returns (list[list[str]]): Returns a list of lists containing the title, subtitle and
+             captions for each quick info panel entry.
+        """
         tab_settings: Tuple[TabSetting, ...] = (
             ShowCaptionsTabSetting(self.settings),
             IncludePathTabSetting(self.settings)
         )
-
-        idx: int = 0
-        for view in self.window.views():
-            self.views.append(view)
-            if self.window.active_view().id() == view.id():
-                # save index for later usage
-                self.current_tab_idx = idx
-            tabs.append(Tab(view))
-            idx = idx + 1
 
         common_prefix: str = path.commonprefix(
             [entity.path for entity in tabs if entity.is_file]
@@ -225,25 +75,23 @@
         for setting in tab_settings:
             tabs = setting.apply(tabs)
 
-        preview_tab: bool = self.settings.get("preview_tab", False)
+        return [entity.get_details() for entity in tabs]
 
-        details: List[List[str]] = [entity.get_details() for entity in tabs]
-
-        if preview_tab is True:
-            # We can't support previewing the tab if there's
-            # more than one window group
-            preview_tab = self.window.num_groups() == 1
-
-        if preview_tab is True:
+    def display_quick_info_panel(self, tabs, preview):
+        """Displays the quick info panel with the formatted tabs.
+            Args:
+                tabs (list[list[str]]): A list of lists containing the title, subtitle and captions for display.
+        """
+        if preview is True:
             self.window.show_quick_panel(
-                details,
+                tabs,
                 self.on_done,
                 on_highlight=self.on_highlighted,
                 selected_index=self.current_tab_idx
             )
             return
 
-        self.window.show_quick_panel(details, self.on_done)
+        self.window.show_quick_panel(tabs, self.on_done)
 
     def on_done(self, index) -> None:
         """Callback handler to move focus to the selected tab index."""
@@ -257,4 +105,34 @@
         """Callback handler to focus the currently highlighted Tab."""
         if index > -1 and index < len(self.views):
             self.window.focus_view(self.views[index])
->>>>>>> 2ddc9955
+
+
+class TabFilterCommand(BaseTabFilter):
+    """Provides a GoToAnything style interface for searching and selecting open tabs across all groups."""
+
+    def run(self):
+        """Shows a quick panel to filter and select tabs from the active window."""
+        tabs = self.gather_tabs(range(self.window.num_groups()))
+
+        preview: bool = (
+            self.settings.get("preview_tab") is True
+            and self.window.num_groups() == 1
+        )
+
+        self.display_quick_info_panel(
+            self.format_tabs(tabs),
+            preview
+        )
+
+
+class TabFilterActiveGroupCommand(BaseTabFilter):
+    """Provides a GoToAnything style interface for searching and selecting open tabs within the active group."""
+
+    def run(self):
+        """Shows a quick panel to filter and select tabs from the active window."""
+        tabs = self.gather_tabs([self.window.active_group()])
+
+        self.display_quick_info_panel(
+            self.format_tabs(tabs),
+            self.settings.get("preview_tab") is True
+        )